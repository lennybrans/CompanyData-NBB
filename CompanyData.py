--- conflicted
+++ resolved
@@ -150,15 +150,11 @@
         Currently, it does not accept XBRL format.
         """
         data_dictionary = {}
-<<<<<<< HEAD
-        reference_URLs = reference_variable['AccountingDataURL']
-=======
         reference_URLs = reference_variable.AccountingDataURL
         date_dict = (reference_variable.set_index('ReferenceNumber')
                       [['ExerciseDates.startDate', 'ExerciseDates.endDate']]
                       .to_dict('index'))
 
->>>>>>> 7d822b5a
         for data_url in reference_URLs:
             try:
                 data = self._api_call(
